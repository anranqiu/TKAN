--- conflicted
+++ resolved
@@ -229,13 +229,10 @@
             else:
                 self.tkan_sub_layers.append(tf.keras.layers.Dense(self.sub_kan_output_dim, activation=act))
 
-<<<<<<< HEAD
-=======
     def build(self, input_shape):
         super().build(input_shape)
         name = self.name
         input_dim = input_shape[-1]
->>>>>>> db83a83a
         self.kernel = self.add_weight(
             shape=(input_dim, self.units * 3),
             name=f"{name}_kernel",
@@ -251,7 +248,6 @@
             constraint=self.recurrent_constraint,
         )
         self.sub_tkan_kernel = self.add_weight(
-<<<<<<< HEAD
             shape=(len(self.tkan_sub_layers), self.sub_kan_output_dim  * 2),
             name=f"{name}_sub_tkan_kernel",
             initializer=self.recurrent_initializer,
@@ -261,21 +257,12 @@
         self.sub_tkan_recurrent_kernel_inputs = self.add_weight(
             shape=(len(self.tkan_sub_layers), input_shape[1], self.sub_kan_input_dim),
             name=f"{name}_sub_tkan_recurrent_kernel",
-=======
-            shape=(len(self.tkan_sub_layers), 2),
-            name=f"{name}_sub_tkan_kernel",
->>>>>>> db83a83a
             initializer=self.recurrent_initializer,
             regularizer=self.recurrent_regularizer,
             constraint=self.recurrent_constraint,
         )
-<<<<<<< HEAD
         self.sub_tkan_recurrent_kernel_states = self.add_weight(
             shape=(len(self.tkan_sub_layers), self.sub_kan_output_dim, self.sub_kan_input_dim),
-=======
-        self.sub_tkan_recurrent_kernel = self.add_weight(
-            shape=(len(self.tkan_sub_layers), input_shape[1] * 2),
->>>>>>> db83a83a
             name=f"{name}_sub_tkan_recurrent_kernel",
             initializer=self.recurrent_initializer,
             regularizer=self.recurrent_regularizer,
@@ -678,14 +665,7 @@
     def get_config(self):
         config = {
             "units": self.units,
-<<<<<<< HEAD
-            "tkan_activations": [lay for lay in self.cell.tkan_activations],
-            "tkan_sub_layers": [tf.keras.layers.serialize(lay) for lay in self.cell.tkan_sub_layers],
-            "sub_kan_output_dim": self.sub_kan_output_dim,
-            "sub_kan_input_dim": self.sub_kan_input_dim,
-=======
-            "tkan_activations": [activations.serialize(lay.activation) for lay in self.cell.tkan_sub_layers],
->>>>>>> db83a83a
+            "tkan_activations": [lay.activation for lay in self.cell.tkan_sub_layers],
             "activation": activations.serialize(self.activation),
             "recurrent_activation": activations.serialize(
                 self.recurrent_activation
